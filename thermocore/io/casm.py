--- conflicted
+++ resolved
@@ -1,9 +1,55 @@
-<<<<<<< HEAD
+from __future__ import annotations
+import numpy as np
 from collections.abc import Sequence
 import copy
-import numpy
 from math import isclose
 
+def regroup_query_by_config_property(casm_query_json_data: list) -> dict:
+    """Groups CASM query data by property instead of by configuration. 
+
+    Parameters:
+    -----------
+    casm_query_json_data: list
+        List of dictionaries read from casm query json file.
+
+    Returns:
+    --------
+    results: dict
+        Dictionary of all data grouped by keys (not grouped by configuraton)
+
+    Notes:
+    ------
+    Casm query jsons are lists of dictionaries; each dictionary corresponds to a configuration. 
+    This function assumes that all dictionaries have the same keys. It sorts all properties by those keys instead of by configuration.
+    Properties that are a single value or string are passed as a list of those properties. 
+    Properties that are arrays are passed as a list of lists (2D matrices) even if the property only has one value (a matrix of one column). 
+    """
+    data = casm_query_json_data
+    keys = data[0].keys()
+    data_collect = []
+    for i in range(len(keys)):
+        data_collect.append([])
+
+    for element_dict in data:
+        for index, key in enumerate(keys):
+            data_collect[index].append(element_dict[key])
+
+    results = dict(zip(keys, data_collect))
+
+    if "comp" in results.keys():
+        # Enforce that composition is always rank 2.
+        results["comp"] = np.array(results["comp"])
+        if len(results["comp"].shape) > 2:
+            results["comp"] = np.squeeze(results["comp"])
+        if len(results["comp"].shape) == 1:
+            results["comp"] = np.reshape(results["comp"], (-1, 1))
+        results["comp"] = results["comp"].tolist()
+
+    if "corr" in results.keys():
+        # Remove redundant dimensions in correlation matrix.
+        results["corr"] = np.squeeze(results["corr"]).tolist()
+    return results
+    
 
 def pull_ecis_from_json(eci_json: dict) -> list:
     """Returns a list of ECIs from a CASMv1.2.0 eci.json file. Can specify specific linear function indices of interest.
@@ -49,7 +95,7 @@
 
 
 def append_ECIs_to_basis_data(
-    ecis: numpy.ndarray, basis_data: dict, basis_function_indices: Sequence = None
+    ecis: np.ndarray, basis_data: dict, basis_function_indices: Sequence = None
 ) -> dict:
     """Appends ECI values to a dictionary of CASM basis set data, such that they can be properly loaded into CASM. This function will write the eci values as given in ecis except for those that are exactly zero. Any zero-ing out within a tolerance range should be done in pre- or post-processing.
 
@@ -109,54 +155,3 @@
         if isclose(eci, 0, abs_tol=tol):
             eci_vector[i] = 0
     return eci_vector
-=======
-from __future__ import annotations
-import numpy as np
-
-
-def regroup_query_by_config_property(casm_query_json_data: list) -> dict:
-    """Groups CASM query data by property instead of by configuration. 
-
-    Parameters:
-    -----------
-    casm_query_json_data: list
-        List of dictionaries read from casm query json file.
-
-    Returns:
-    --------
-    results: dict
-        Dictionary of all data grouped by keys (not grouped by configuraton)
-
-    Notes:
-    ------
-    Casm query jsons are lists of dictionaries; each dictionary corresponds to a configuration. 
-    This function assumes that all dictionaries have the same keys. It sorts all properties by those keys instead of by configuration.
-    Properties that are a single value or string are passed as a list of those properties. 
-    Properties that are arrays are passed as a list of lists (2D matrices) even if the property only has one value (a matrix of one column). 
-    """
-    data = casm_query_json_data
-    keys = data[0].keys()
-    data_collect = []
-    for i in range(len(keys)):
-        data_collect.append([])
-
-    for element_dict in data:
-        for index, key in enumerate(keys):
-            data_collect[index].append(element_dict[key])
-
-    results = dict(zip(keys, data_collect))
-
-    if "comp" in results.keys():
-        # Enforce that composition is always rank 2.
-        results["comp"] = np.array(results["comp"])
-        if len(results["comp"].shape) > 2:
-            results["comp"] = np.squeeze(results["comp"])
-        if len(results["comp"].shape) == 1:
-            results["comp"] = np.reshape(results["comp"], (-1, 1))
-        results["comp"] = results["comp"].tolist()
-
-    if "corr" in results.keys():
-        # Remove redundant dimensions in correlation matrix.
-        results["corr"] = np.squeeze(results["corr"]).tolist()
-    return results
->>>>>>> b7ffe1e4
